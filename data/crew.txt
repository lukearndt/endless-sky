--- conflicted
+++ resolved
@@ -18,30 +18,16 @@
 #   salary 250
 #   shares 20
 #   "avoids flagship"
-<<<<<<< HEAD
-#   "minimum per ship" 1
-
-# crew "junior officer"
-#   name "Junior Officers"
-#   salary 500
-#   shares 10
-#   "population per member" 5
-
-# crew "senior officer"
-#   name "Senior Officers"
-#   salary 2000
-#   shares 50
-#   "population per member" 20
-=======
 #   "place at" 1
 # 
 # crew "junior officer"
 #   name "Junior Officers"
 #   salary 500
+#   shares 10
 #   "ship population per member" 5
 # 
 # crew "senior officer"
 #   name "Senior Officers"
 #   salary 2000
-#   "ship population per member" 20
->>>>>>> a585e5f5
+#   shares 50
+#   "ship population per member" 20