--- conflicted
+++ resolved
@@ -17,9 +17,6 @@
 crew "regular"
   name "Regular Crew"
   salary 100
-<<<<<<< HEAD
-#   shares 1
-=======
   shares 1
 
 crew "pilot"
@@ -34,7 +31,6 @@
   salary 500
   shares 10
   "ship population per member" 5
->>>>>>> 5391612c
 
 crew "senior officer"
   name "Senior Officers"
