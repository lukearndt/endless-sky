# Copyright (c) 2019 by Luke Arndt
#
# Endless Sky is free software: you can redistribute it and/or modify it under the
# terms of the GNU General Public License as published by the Free Software
# Foundation, either version 3 of the License, or (at your option) any later version.
#
# Endless Sky is distributed in the hope that it will be useful, but WITHOUT ANY
# WARRANTY; without even the implied warranty of MERCHANTABILITY or FITNESS FOR A
# PARTICULAR PURPOSE.  See the GNU General Public License for more details.

crew "regular"
  name "Regular Crew"
  salary 100

<<<<<<< HEAD
crew "pilot"
  name "Pilots"
  salary 250
  "avoids flagship"
  "place at" 1

crew "junior officer"
  name "Junior Officers"
  salary 500
  "population per member" 5

crew "senior officer"
  name "Senior Officers"
  salary 2000
  "population per member" 20
=======
# crew "pilot"
#   name "Pilots"
#   salary 250
#   "avoids flagship"
#   "place at" 1
# 
# crew "junior officer"
#   name "Junior Officers"
#   salary 500
#   "ship population per member" 5
# 
# crew "senior officer"
#   name "Senior Officers"
#   salary 2000
#   "ship population per member" 20
>>>>>>> b7ab7b7e
<|MERGE_RESOLUTION|>--- conflicted
+++ resolved
@@ -12,23 +12,6 @@
   name "Regular Crew"
   salary 100
 
-<<<<<<< HEAD
-crew "pilot"
-  name "Pilots"
-  salary 250
-  "avoids flagship"
-  "place at" 1
-
-crew "junior officer"
-  name "Junior Officers"
-  salary 500
-  "population per member" 5
-
-crew "senior officer"
-  name "Senior Officers"
-  salary 2000
-  "population per member" 20
-=======
 # crew "pilot"
 #   name "Pilots"
 #   salary 250
@@ -43,5 +26,4 @@
 # crew "senior officer"
 #   name "Senior Officers"
 #   salary 2000
-#   "ship population per member" 20
->>>>>>> b7ab7b7e
+#   "ship population per member" 20