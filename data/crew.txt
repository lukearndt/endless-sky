# Copyright (c) 2019 by Luke Arndt
#
# Endless Sky is free software: you can redistribute it and/or modify it under the
# terms of the GNU General Public License as published by the Free Software
# Foundation, either version 3 of the License, or (at your option) any later version.
#
# Endless Sky is distributed in the hope that it will be useful, but WITHOUT ANY
# WARRANTY; without even the implied warranty of MERCHANTABILITY or FITNESS FOR A
# PARTICULAR PURPOSE.  See the GNU General Public License for more details.

crew "regular"
  name "Regular Crew"
  salary 100
  shares 1

<<<<<<< HEAD
crew "pilot"
  name "Pilots"
  salary 250
  "parked shares" 20
  shares 20
  "avoids flagship"
  "minimum per ship" 1

crew "junior officer"
  name "Junior Officers"
  salary 500
  shares 10
  "population per member" 5

crew "senior officer"
  name "Senior Officers"
  salary 2000
  shares 50
  "population per member" 20
=======
# crew "pilot"
#   name "Pilots"
#   salary 250
#   shares 20
#   "avoids flagship"
#   "place at" 1
# 
# crew "junior officer"
#   name "Junior Officers"
#   salary 500
#   shares 10
#   "ship population per member" 5
# 
# crew "senior officer"
#   name "Senior Officers"
#   salary 2000
#   shares 50
#   "ship population per member" 20
>>>>>>> 802ffed8
<|MERGE_RESOLUTION|>--- conflicted
+++ resolved
@@ -11,29 +11,8 @@
 crew "regular"
   name "Regular Crew"
   salary 100
-  shares 1
+#   shares 1
 
-<<<<<<< HEAD
-crew "pilot"
-  name "Pilots"
-  salary 250
-  "parked shares" 20
-  shares 20
-  "avoids flagship"
-  "minimum per ship" 1
-
-crew "junior officer"
-  name "Junior Officers"
-  salary 500
-  shares 10
-  "population per member" 5
-
-crew "senior officer"
-  name "Senior Officers"
-  salary 2000
-  shares 50
-  "population per member" 20
-=======
 # crew "pilot"
 #   name "Pilots"
 #   salary 250
@@ -51,5 +30,4 @@
 #   name "Senior Officers"
 #   salary 2000
 #   shares 50
-#   "ship population per member" 20
->>>>>>> 802ffed8
+#   "ship population per member" 20