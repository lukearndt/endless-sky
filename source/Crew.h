/* Crew.h
Copyright (c) 2019 by Luke Arndt

Endless Sky is free software: you can redistribute it and/or modify it under the
terms of the GNU General Public License as published by the Free Software
Foundation, either version 3 of the License, or (at your option) any later version.

Endless Sky is distributed in the hope that it will be useful, but WITHOUT ANY
WARRANTY; without even the implied warranty of MERCHANTABILITY or FITNESS FOR A
PARTICULAR PURPOSE.  See the GNU General Public License for more details.
*/

#ifndef CREW_H_
#define CREW_H_

#include "Ship.h"

class Crew
{
public:
	// Calculate one day's salaries for the Player's fleet
	static int64_t CalculateSalaries(const std::vector<std::shared_ptr<Ship>> &ships, const Ship * flagship, const bool includeExtras = true);
	
	// Calculate the total cost of the flagship's extra crew
	static int64_t CostOfExtraCrew(const std::vector<std::shared_ptr<Ship>> &ships, const Ship * flagship);

	// Figure out how many of a given crew member are on a ship
	static int64_t NumberOnShip(const Crew &crew, const std::shared_ptr<Ship> &ship, const bool isFlagship, const bool includeExtras = true);

	// Return the total number of profit shares for a ship
	static double SharesForShip(
		const std::shared_ptr<Ship> &ship,
		const bool isFlagship,
		const bool includeExtras = true
	);

	// Calculate one day's salaries for a ship
	static int64_t SalariesForShip(const std::shared_ptr<Ship> &ship, const bool isFlagship, const bool includeExtras = true);

<<<<<<< HEAD
	// Share profits the fleet. Returns how many credits were distributed.
	static int64_t ShareProfit(
		const std::vector<std::shared_ptr<Ship>> &ships,
		const Ship * flagship,
		const int64_t grossProfit
	);
	
	const static int64_t CAPTAIN_SHARES = 1000;
=======
	// List the crew members on a ship, and how many there are of each type
	static const std::map<const std::string, int64_t> ShipManifest(const std::shared_ptr<Ship> &ship, bool isFlagship, bool includeExtras = true);
>>>>>>> a585e5f5

	// Load a definition for a crew member.
	void Load(const DataNode &node);
	
	bool AvoidsEscorts() const;
	bool AvoidsFlagship() const;
<<<<<<< HEAD
	double Shares() const;
	int64_t MinimumPerShip() const;
	int64_t ParkedSalary() const;
	int64_t ParkedShares() const;
	int64_t PopulationPerMember() const;
=======
	int64_t ParkedSalary() const;
>>>>>>> a585e5f5
	int64_t Salary() const;
	int64_t ShipPopulationPerMember() const;
	const std::string &Id() const;
	const std::string &Name() const;
	const std::vector<int64_t> &PlaceAt() const;

private:
	// If true, the crew member will not appear on escorts
	bool avoidsEscorts = false;
	// If true, the crew member will not appear on the flagship
	bool avoidsFlagship = false;
<<<<<<< HEAD
	// The crew member's shares in the fleet, for profit sharing (minimum 0)
	double shares = 0;
	// Each valid ship has at least this many of the crew member
	int64_t minimumPerShip = 0;
	// The number of credits paid daily while parked (minimum 0)
	int64_t parkedSalary = 0;
	// The crew member's profit shares while parked (minimum 0)
	int64_t parkedShares = 0;
	// Every nth crew member on the ship will be this crew member
	int64_t populationPerMember = 0;
=======
	// The number of credits paid daily while parked (minimum 0)
	int64_t parkedSalary = 0;
>>>>>>> a585e5f5
	// The number of credits paid daily (minimum 0)
	int64_t salary = 100;
	// Every nth crew member on the ship will be this crew member
	int64_t shipPopulationPerMember = 0;
	// The id that the crew member is stored against in GameData::Crews()
	std::string id;
	// The display name for this kind of crew members (plural, Title Case)
	std::string name;
	// The crew member will be placed at these crew member numbers if possible
	// Note: if multiple crew definitions claim the same crew positions,
	// we can end up paying for more crew than we expect to.
	// To avoid this, don't place different crew members in the same spots.
	// Example usage: "place at" 1 3 5 7 13
	std::vector<int64_t> placeAt;
};

#endif<|MERGE_RESOLUTION|>--- conflicted
+++ resolved
@@ -18,6 +18,8 @@
 class Crew
 {
 public:
+	const static int64_t CAPTAIN_SHARES = 1000;
+	
 	// Calculate one day's salaries for the Player's fleet
 	static int64_t CalculateSalaries(const std::vector<std::shared_ptr<Ship>> &ships, const Ship * flagship, const bool includeExtras = true);
 	
@@ -37,7 +39,6 @@
 	// Calculate one day's salaries for a ship
 	static int64_t SalariesForShip(const std::shared_ptr<Ship> &ship, const bool isFlagship, const bool includeExtras = true);
 
-<<<<<<< HEAD
 	// Share profits the fleet. Returns how many credits were distributed.
 	static int64_t ShareProfit(
 		const std::vector<std::shared_ptr<Ship>> &ships,
@@ -45,26 +46,17 @@
 		const int64_t grossProfit
 	);
 	
-	const static int64_t CAPTAIN_SHARES = 1000;
-=======
 	// List the crew members on a ship, and how many there are of each type
 	static const std::map<const std::string, int64_t> ShipManifest(const std::shared_ptr<Ship> &ship, bool isFlagship, bool includeExtras = true);
->>>>>>> a585e5f5
 
 	// Load a definition for a crew member.
 	void Load(const DataNode &node);
 	
 	bool AvoidsEscorts() const;
 	bool AvoidsFlagship() const;
-<<<<<<< HEAD
+	double ParkedShares() const;
 	double Shares() const;
-	int64_t MinimumPerShip() const;
 	int64_t ParkedSalary() const;
-	int64_t ParkedShares() const;
-	int64_t PopulationPerMember() const;
-=======
-	int64_t ParkedSalary() const;
->>>>>>> a585e5f5
 	int64_t Salary() const;
 	int64_t ShipPopulationPerMember() const;
 	const std::string &Id() const;
@@ -76,21 +68,12 @@
 	bool avoidsEscorts = false;
 	// If true, the crew member will not appear on the flagship
 	bool avoidsFlagship = false;
-<<<<<<< HEAD
+	// The crew member's profit shares while parked (minimum 0)
+	double parkedShares = 0;
 	// The crew member's shares in the fleet, for profit sharing (minimum 0)
 	double shares = 0;
-	// Each valid ship has at least this many of the crew member
-	int64_t minimumPerShip = 0;
 	// The number of credits paid daily while parked (minimum 0)
 	int64_t parkedSalary = 0;
-	// The crew member's profit shares while parked (minimum 0)
-	int64_t parkedShares = 0;
-	// Every nth crew member on the ship will be this crew member
-	int64_t populationPerMember = 0;
-=======
-	// The number of credits paid daily while parked (minimum 0)
-	int64_t parkedSalary = 0;
->>>>>>> a585e5f5
 	// The number of credits paid daily (minimum 0)
 	int64_t salary = 100;
 	// Every nth crew member on the ship will be this crew member
