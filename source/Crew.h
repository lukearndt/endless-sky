/* Crew.h
Copyright (c) 2019 by Luke Arndt

Endless Sky is free software: you can redistribute it and/or modify it under the
terms of the GNU General Public License as published by the Free Software
Foundation, either version 3 of the License, or (at your option) any later version.

Endless Sky is distributed in the hope that it will be useful, but WITHOUT ANY
WARRANTY; without even the implied warranty of MERCHANTABILITY or FITNESS FOR A
PARTICULAR PURPOSE.  See the GNU General Public License for more details.
*/

#ifndef CREW_H_
#define CREW_H_

#include "Ship.h"

class Crew
{
public:
<<<<<<< HEAD
	static const int64_t CAPTAIN_SHARES = 1000;
	
	// Calculate one day's salaries for the player's fleet
	static int64_t CalculateSalaries(
		const std::vector<std::shared_ptr<Ship>> &ships,
		const Ship * &flagship,
		const bool includeExtras = true
	);

	// Calculate the total salary cost of extra crew
	static int64_t CostOfExtraCrew(
		const std::vector<std::shared_ptr<Ship>> &ships,
		const Ship * &flagship
	);
=======
	// Calculate one day's salaries for the Player's fleet
	static int64_t CalculateSalaries(const std::vector<std::shared_ptr<Ship>> &ships, const Ship * flagship, const bool includeExtras = true);

	// Calculate the total cost of the flagship's extra crew
	static int64_t CostOfExtraCrew(const std::vector<std::shared_ptr<Ship>> &ships, const Ship * flagship);
>>>>>>> b821af52

	// Figure out how many of a given crew member are on a ship
	static int64_t NumberOnShip(const Crew &crew, const std::shared_ptr<Ship> &ship, const bool isFlagship, const bool includeExtras = true);

	// Return the total number of profit shares for a ship
	static int64_t SharesForShip(
		const std::shared_ptr<Ship> &ship,
		const bool isFlagship,
		const bool includeExtras = true
	);

	// Calculate one day's salaries for a ship
	static int64_t SalariesForShip(const std::shared_ptr<Ship> &ship, const bool isFlagship, const bool includeExtras = true);

<<<<<<< HEAD
	// Share profits the fleet. Returns how many credits were distributed.
	static int64_t ShareProfit(
		const std::vector<std::shared_ptr<Ship>> &ships,
		const Ship * flagship,
		const int64_t grossProfit
	);

	// Load a definition for a crew economics setting.
=======
	// Load a definition for a crew member.
>>>>>>> b821af52
	void Load(const DataNode &node);
	
	bool AvoidsEscorts() const;
	bool AvoidsFlagship() const;
	int64_t MinimumPerShip() const;
	int64_t ParkedSalary() const;
	int64_t ParkedShares() const;
	int64_t PopulationPerMember() const;
	int64_t Salary() const;
	int64_t Shares() const;
	const std::string &Id() const;
	const std::string &Name() const;

private:
	// If true, the crew member will not appear on escorts
	bool avoidsEscorts = false;
	// If true, the crew member will not appear on the flagship
	bool avoidsFlagship = false;
	// Each valid ship has at least this many of the crew member
	int64_t minimumPerShip = 0;
	// The number of credits paid daily while parked (minimum 0)
	int64_t parkedSalary = 0;
<<<<<<< HEAD
	int64_t parkedShares = 0;
=======
	// Every nth crew member on the ship will be this crew member
>>>>>>> b821af52
	int64_t populationPerMember = 0;
	// The number of credits paid daily (minimum 0)
	int64_t salary = 100;
<<<<<<< HEAD
	int64_t shares = 0;
=======
	// The id that the crew member is stored against in GameData::Crews()
>>>>>>> b821af52
	std::string id;
	// The display name for this kind of crew members (plural, Title Case)
	std::string name;
};

#endif<|MERGE_RESOLUTION|>--- conflicted
+++ resolved
@@ -18,34 +18,17 @@
 class Crew
 {
 public:
-<<<<<<< HEAD
-	static const int64_t CAPTAIN_SHARES = 1000;
-	
-	// Calculate one day's salaries for the player's fleet
-	static int64_t CalculateSalaries(
-		const std::vector<std::shared_ptr<Ship>> &ships,
-		const Ship * &flagship,
-		const bool includeExtras = true
-	);
-
-	// Calculate the total salary cost of extra crew
-	static int64_t CostOfExtraCrew(
-		const std::vector<std::shared_ptr<Ship>> &ships,
-		const Ship * &flagship
-	);
-=======
 	// Calculate one day's salaries for the Player's fleet
 	static int64_t CalculateSalaries(const std::vector<std::shared_ptr<Ship>> &ships, const Ship * flagship, const bool includeExtras = true);
 
 	// Calculate the total cost of the flagship's extra crew
 	static int64_t CostOfExtraCrew(const std::vector<std::shared_ptr<Ship>> &ships, const Ship * flagship);
->>>>>>> b821af52
 
 	// Figure out how many of a given crew member are on a ship
 	static int64_t NumberOnShip(const Crew &crew, const std::shared_ptr<Ship> &ship, const bool isFlagship, const bool includeExtras = true);
 
 	// Return the total number of profit shares for a ship
-	static int64_t SharesForShip(
+	static double SharesForShip(
 		const std::shared_ptr<Ship> &ship,
 		const bool isFlagship,
 		const bool includeExtras = true
@@ -54,28 +37,26 @@
 	// Calculate one day's salaries for a ship
 	static int64_t SalariesForShip(const std::shared_ptr<Ship> &ship, const bool isFlagship, const bool includeExtras = true);
 
-<<<<<<< HEAD
 	// Share profits the fleet. Returns how many credits were distributed.
 	static int64_t ShareProfit(
 		const std::vector<std::shared_ptr<Ship>> &ships,
 		const Ship * flagship,
 		const int64_t grossProfit
 	);
+	
+	const static int64_t CAPTAIN_SHARES = 1000;
 
-	// Load a definition for a crew economics setting.
-=======
 	// Load a definition for a crew member.
->>>>>>> b821af52
 	void Load(const DataNode &node);
 	
 	bool AvoidsEscorts() const;
 	bool AvoidsFlagship() const;
+	double Shares() const;
 	int64_t MinimumPerShip() const;
 	int64_t ParkedSalary() const;
 	int64_t ParkedShares() const;
 	int64_t PopulationPerMember() const;
 	int64_t Salary() const;
-	int64_t Shares() const;
 	const std::string &Id() const;
 	const std::string &Name() const;
 
@@ -84,23 +65,19 @@
 	bool avoidsEscorts = false;
 	// If true, the crew member will not appear on the flagship
 	bool avoidsFlagship = false;
+	// The crew member's shares in the fleet, for profit sharing (minimum 0)
+	double shares = 0;
 	// Each valid ship has at least this many of the crew member
 	int64_t minimumPerShip = 0;
 	// The number of credits paid daily while parked (minimum 0)
 	int64_t parkedSalary = 0;
-<<<<<<< HEAD
+	// The crew member's profit shares while parked (minimum 0)
 	int64_t parkedShares = 0;
-=======
 	// Every nth crew member on the ship will be this crew member
->>>>>>> b821af52
 	int64_t populationPerMember = 0;
 	// The number of credits paid daily (minimum 0)
 	int64_t salary = 100;
-<<<<<<< HEAD
-	int64_t shares = 0;
-=======
 	// The id that the crew member is stored against in GameData::Crews()
->>>>>>> b821af52
 	std::string id;
 	// The display name for this kind of crew members (plural, Title Case)
 	std::string name;
