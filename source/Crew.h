/* Crew.h
Copyright (c) 2019 by Luke Arndt

Endless Sky is free software: you can redistribute it and/or modify it under the
terms of the GNU General Public License as published by the Free Software
Foundation, either version 3 of the License, or (at your option) any later version.

Endless Sky is distributed in the hope that it will be useful, but WITHOUT ANY
WARRANTY; without even the implied warranty of MERCHANTABILITY or FITNESS FOR A
PARTICULAR PURPOSE.  See the GNU General Public License for more details.
*/

#ifndef CREW_H_
#define CREW_H_

#include "Ship.h"

class Crew
{
public:
	// Calculate one day's salaries for the Player's fleet
	static int64_t CalculateSalaries(const std::vector<std::shared_ptr<Ship>> &ships, const Ship * flagship, const bool includeExtras = true);
	
	// Build a list of all crew members and how many are on the ship
	static const std::map<const std::string, int64_t> CrewManifest(const std::shared_ptr<Ship> &ship, bool isFlagship, bool includeExtras = true);

	// Calculate the total cost of the flagship's extra crew
	static int64_t CostOfExtraCrew(const std::vector<std::shared_ptr<Ship>> &ships, const Ship * flagship);

	// Figure out how many of a given crew member are on a ship
	static int64_t NumberOnShip(const Crew &crew, const std::shared_ptr<Ship> &ship, const bool isFlagship, const bool includeExtras = true);

	// Calculate one day's salaries for a ship
	static int64_t SalariesForShip(const std::shared_ptr<Ship> &ship, const bool isFlagship, const bool includeExtras = true);

	// Load a definition for a crew member.
	void Load(const DataNode &node);
	
	bool AvoidsEscorts() const;
	bool AvoidsFlagship() const;
	int64_t ParkedSalary() const;
	int64_t Salary() const;
	int64_t ShipPopulationPerMember() const;
	const std::string &Id() const;
	const std::string &Name() const;
	const std::vector<int64_t> &PlaceAt() const;

private:
	// If true, the crew member will not appear on escorts
	bool avoidsEscorts = false;
	// If true, the crew member will not appear on the flagship
	bool avoidsFlagship = false;
	// The number of credits paid daily while parked (minimum 0)
	int64_t parkedSalary = 0;
	// The number of credits paid daily (minimum 0)
	int64_t salary = 100;
	// Every nth crew member on the ship will be this crew member
	int64_t shipPopulationPerMember = 0;
	// The id that the crew member is stored against in GameData::Crews()
	std::string id;
	// The display name for this kind of crew members (plural, Title Case)
	std::string name;
	// The crew member will be placed at these crew member numbers if possible
	// Note: if multiple crew definitions claim the same crew positions,
	// we can end up paying for more crew than we expect to.
	// To avoid this, don't place different crew members in the same spots.
<<<<<<< HEAD
=======
	// Example usage: "place at" 1 3 5 7 13
>>>>>>> b7ab7b7e
	std::vector<int64_t> placeAt;
};

#endif<|MERGE_RESOLUTION|>--- conflicted
+++ resolved
@@ -64,10 +64,7 @@
 	// Note: if multiple crew definitions claim the same crew positions,
 	// we can end up paying for more crew than we expect to.
 	// To avoid this, don't place different crew members in the same spots.
-<<<<<<< HEAD
-=======
 	// Example usage: "place at" 1 3 5 7 13
->>>>>>> b7ab7b7e
 	std::vector<int64_t> placeAt;
 };
 
