--- conflicted
+++ resolved
@@ -20,12 +20,7 @@
 public:
 	// Calculate one day's salaries for the player's fleet
 	static int64_t CalculateSalaries(
-<<<<<<< HEAD
-		const std::vector<std::shared_ptr<Ship>> ships,
-		const Ship flagship,
-=======
 		const std::vector<std::shared_ptr<Ship>> &ships,
->>>>>>> 7e741569
 		const bool includeExtras = true
 	);
 
@@ -42,9 +37,8 @@
 	);
 
 	// Return the total number of profit shares for a ship
-	static int64_t ProfitSharesForShip(
-		const std::shared_ptr<Ship> ship,
-		const bool isFlagship,
+	static int64_t SharesForShip(
+		const std::shared_ptr<Ship> &ship,
 		const bool includeExtras = true
 	);
 
@@ -56,52 +50,34 @@
 
 	// Share profits the fleet. Returns how many credits were distributed.
 	static int64_t ShareProfits(
-		const std::vector<std::shared_ptr<Ship>> ships,
+		const std::vector<std::shared_ptr<Ship>> &ships,
 		const int64_t grossProfit
 	);
 
 	// Load a definition for a crew economics setting.
 	void Load(const DataNode &node);
 	
-<<<<<<< HEAD
-	const bool &AvoidsEscorts() const;
-	const bool &AvoidsFlagship() const;
-	const bool &IsPaidProfitShareWhileParked() const;
-	const bool &IsPaidSalaryWhileParked() const;
-	const int64_t &DailySalary() const;
-	const int64_t &MinimumPerShip() const;
-	const int64_t &PopulationPerOccurrence() const;
-	const int64_t &ProfitShares() const;
-	const std::string &Name() const;
-
-private:
-	bool avoidsEscorts;
-	bool avoidsFlagship;
-	bool isPaidProfitShareWhileParked;
-	bool isPaidSalaryWhileParked;
-	int64_t dailySalary;
-	int64_t minimumPerShip;
-	int64_t populationPerOccurrence;
-	int64_t profitShares;
-=======
 	bool AvoidsEscorts() const;
 	bool AvoidsFlagship() const;
+	bool IsPaidProfitShareWhileParked() const;
 	bool IsPaidSalaryWhileParked() const;
 	int64_t MinimumPerShip() const;
 	int64_t PopulationPerMember() const;
 	int64_t Salary() const;
+	int64_t Shares() const;
 	const std::string &Id() const;
 	const std::string &Name() const;
 
 private:
 	bool avoidsEscorts = false;
 	bool avoidsFlagship = false;
+	bool isPaidProfitShareWhileParked = false;
 	bool isPaidSalaryWhileParked = false;
 	int64_t minimumPerShip = 0;
 	int64_t populationPerMember = 0;
 	int64_t salary = 100;
+	int64_t shares = 0;
 	std::string id;
->>>>>>> 7e741569
 	std::string name;
 };
 
