/* Crew.h
Copyright (c) 2019 by Luke Arndt

Endless Sky is free software: you can redistribute it and/or modify it under the
terms of the GNU General Public License as published by the Free Software
Foundation, either version 3 of the License, or (at your option) any later version.

Endless Sky is distributed in the hope that it will be useful, but WITHOUT ANY
WARRANTY; without even the implied warranty of MERCHANTABILITY or FITNESS FOR A
PARTICULAR PURPOSE.  See the GNU General Public License for more details.
*/

#ifndef CREW_H_
#define CREW_H_

#include "Ship.h"

class Crew
{
public:
	// Calculate one day's salaries for the player's fleet
	static int64_t CalculateSalaries(
		const std::vector<std::shared_ptr<Ship>> &ships,
		const bool includeExtras = true
	);

	// Calculate the total salary cost of extra crew
	static int64_t CostOfExtraCrew(
		const std::vector<std::shared_ptr<Ship>> &ships
	);

	// Figure out how many of a given crew member are on a ship
	static int64_t NumberOnShip(
		const Crew &crew,
		const std::shared_ptr<Ship> &ship,
		const bool includeExtras = true
	);

	// Return the total number of profit shares for a ship
	static int64_t SharesForShip(
		const std::shared_ptr<Ship> &ship,
		const bool includeExtras = true
	);

	// Calculate one day's salaries for a ship
	static int64_t SalariesForShip(
		const std::shared_ptr<Ship> &ship,
		const bool includeExtras = true
	);

	// Share profits the fleet. Returns how many credits were distributed.
	static int64_t ShareProfits(
		const std::vector<std::shared_ptr<Ship>> &ships,
		const int64_t grossProfit
	);

	// Load a definition for a crew economics setting.
	void Load(const DataNode &node);
	
	bool AvoidsEscorts() const;
	bool AvoidsFlagship() const;
<<<<<<< HEAD
	bool IsPaidProfitShareWhileParked() const;
	bool IsPaidSalaryWhileParked() const;
=======
>>>>>>> 8383cb6f
	int64_t MinimumPerShip() const;
	int64_t ParkedSalary() const;
	int64_t PopulationPerMember() const;
	int64_t Salary() const;
	int64_t Shares() const;
	const std::string &Id() const;
	const std::string &Name() const;

private:
	bool avoidsEscorts = false;
	bool avoidsFlagship = false;
<<<<<<< HEAD
	bool isPaidProfitShareWhileParked = false;
	bool isPaidSalaryWhileParked = false;
=======
>>>>>>> 8383cb6f
	int64_t minimumPerShip = 0;
	int64_t parkedSalary = 0;
	int64_t populationPerMember = 0;
	int64_t salary = 100;
	int64_t shares = 0;
	std::string id;
	std::string name;
};

#endif<|MERGE_RESOLUTION|>--- conflicted
+++ resolved
@@ -59,13 +59,9 @@
 	
 	bool AvoidsEscorts() const;
 	bool AvoidsFlagship() const;
-<<<<<<< HEAD
-	bool IsPaidProfitShareWhileParked() const;
-	bool IsPaidSalaryWhileParked() const;
-=======
->>>>>>> 8383cb6f
 	int64_t MinimumPerShip() const;
 	int64_t ParkedSalary() const;
+	int64_t ParkedShares() const;
 	int64_t PopulationPerMember() const;
 	int64_t Salary() const;
 	int64_t Shares() const;
@@ -75,13 +71,9 @@
 private:
 	bool avoidsEscorts = false;
 	bool avoidsFlagship = false;
-<<<<<<< HEAD
-	bool isPaidProfitShareWhileParked = false;
-	bool isPaidSalaryWhileParked = false;
-=======
->>>>>>> 8383cb6f
 	int64_t minimumPerShip = 0;
 	int64_t parkedSalary = 0;
+	int64_t parkedShares = 0;
 	int64_t populationPerMember = 0;
 	int64_t salary = 100;
 	int64_t shares = 0;
