/* Crew.cpp
Copyright (c) 2019 by Luke Arndt

Endless Sky is free software: you can redistribute it and/or modify it under the
terms of the GNU General Public License as published by the Free Software
Foundation, either version 3 of the License, or (at your option) any later version.

Endless Sky is distributed in the hope that it will be useful, but WITHOUT ANY
WARRANTY; without even the implied warranty of MERCHANTABILITY or FITNESS FOR A
PARTICULAR PURPOSE.  See the GNU General Public License for more details.
*/

#include "Crew.h"
#include "Files.h"
#include "GameData.h"

using namespace std;

void Crew::Load(const DataNode &node)
{
	if(node.Size() >= 2)
	{
		id = node.Token(1);
		name = id;
	}
	
	for(const DataNode &child : node)
	{
		if(child.Size() >= 2)
		{
			if(child.Token(0) == "name")
				name = child.Token(1);
			else if(child.Token(0) == "parked salary")
				parkedSalary = max((int)child.Value(1), 0);
<<<<<<< HEAD
			else if(child.Token(0) == "parked shares")
				parkedShares = max((int)child.Value(1), 0);
			else if(child.Token(0) == "population per member")
				populationPerMember = max((int)child.Value(1), 0);
=======
			else if(child.Token(0) == "place at")
				for(int crewNumber = 1; crewNumber < child.Size(); ++crewNumber)
					placeAt.push_back(max((int)child.Value(crewNumber), 0));
			else if(child.Token(0) == "ship population per member")
				shipPopulationPerMember = max((int)child.Value(1), 0);
>>>>>>> a585e5f5
			else if(child.Token(0) == "salary")
				salary = max((int)child.Value(1), 0);
			else if(child.Token(0) == "shares")
				shares = max((int)child.Value(1), 0);
			else
				child.PrintTrace("Skipping unrecognized attribute:");
		}
		else if(child.Token(0) == "avoids escorts")
			avoidsEscorts = true;
		else if(child.Token(0) == "avoids flagship")
			avoidsFlagship = true;
		else
			child.PrintTrace("Skipping incomplete attribute:");
	}
}



int64_t Crew::CalculateSalaries(const vector<shared_ptr<Ship>> &ships, const Ship * flagship, const bool includeExtras)
{
<<<<<<< HEAD
	bool checkIfFlagship = true;
	bool isFlagship = false;
=======
>>>>>>> a585e5f5
	int64_t totalSalaries = 0;

	for(const shared_ptr<Ship> &ship : ships)
	{
		totalSalaries += Crew::SalariesForShip(
			ship,
			ship.get() == flagship,
			includeExtras
		);
	}
	
	return totalSalaries;
}



int64_t Crew::CostOfExtraCrew(const vector<shared_ptr<Ship>> &ships, const Ship * flagship)
{
	// Calculate with and without extras and return the difference.
	return Crew::CalculateSalaries(ships, flagship, true)
		- Crew::CalculateSalaries(ships, flagship, false);
}



int64_t Crew::NumberOnShip(const Crew &crew, const shared_ptr<Ship> &ship, const bool isFlagship, const bool includeExtras)
{
	int64_t count = 0;
	
	// If this is the flagship, check if this crew avoids the flagship.
	if(isFlagship && crew.AvoidsFlagship())
		return count;
	// If this is an escort, check if this crew avoids escorts.
	if(!isFlagship && crew.AvoidsEscorts())
		return count;
	
	const int64_t countableCrewMembers = includeExtras
		? ship->Crew()
		: ship->RequiredCrew();
	
	// Total up the placed crew members within the ship's countable crew
	for(int64_t crewNumber : crew.PlaceAt())
		if(crewNumber <= countableCrewMembers)
			++count;
		
	// Prevent division by zero so that the universe doesn't implode.
	if(crew.ShipPopulationPerMember())
	{
		// Figure out how many of this kind of crew we have, by population.
		count = max(
			count,
			countableCrewMembers / crew.ShipPopulationPerMember()
		);
	}
	
	return count;
}


double Crew::SharesForShip(
	const std::shared_ptr<Ship> &ship,
	const bool isFlagship,
	const bool includeExtras
)
{
	int64_t totalShares = 0;
	
	// Add up the salaries for all of the special crew members
	for(const pair<const string, Crew>& crewPair : GameData::Crews())
	{
		// Skip the default crew members.
		if(crewPair.first == "default")
			continue;
		
		const Crew crew = crewPair.second;
		// Figure out how many of this type of crew are on this ship
		int numberOnShip = Crew::NumberOnShip(
			crew,
			ship,
			includeExtras
		);
		
		// Add this type of crew member's shares to the result
		totalShares += numberOnShip * (ship->IsParked()
			? crew.ParkedShares()
			: crew.Shares());
	}
	
	return totalShares;
}



int64_t Crew::SalariesForShip(const shared_ptr<Ship> &ship, const bool isFlagship, const bool includeExtras)
{
	// We don't need to pay dead people.
	if(ship->IsDestroyed())
		return 0;
	
	// Build a manifest of all of the crew members on the ship
	const map<const string, int64_t> manifest = ShipManifest(ship, isFlagship, includeExtras);
	
	// Sum up all of the crew's salaries
	// For performance, check if the ship is parked once, not every loop
	int64_t salariesForShip = 0;
	if(ship->IsParked())
		for(pair<const string, int64_t> entry : manifest)
			salariesForShip += GameData::Crews().Get(entry.first)->ParkedSalary() * entry.second;
	else
		for(pair<const string, int64_t> entry : manifest)
			salariesForShip += GameData::Crews().Get(entry.first)->Salary() * entry.second;
		
	return salariesForShip;
}



const map<const string, int64_t> Crew::ShipManifest(const shared_ptr<Ship> &ship, bool isFlagship, bool includeExtras)
{
	int64_t crewAccountedFor = 0;
	// A crew ID, the number on the ship, and their individual salary amount
	tuple<string, int64_t, int64_t> cheapestCrew;
	// Map of a crew ID to the crew type paired with the number on the ship
	map<const string, int64_t> manifest;
	
	// Check that we have crew data before proceeding
	if(GameData::Crews().size() < 1)
	{
		Files::LogError("Error: could not find any crew member definitions in the data files.");
		return manifest;
	}
	
	// Add up the salaries for all of the special crew members
	for(const pair<const string, Crew> &crewPair : GameData::Crews())
	{
		const Crew crew = crewPair.second;
		// Figure out how many of this type of crew are on this ship
		int numberOnShip = Crew::NumberOnShip(
			crew,
			ship,
			isFlagship,
			includeExtras
		);
		
		// Add the crew members to the manifest
		manifest[crew.Id()] = numberOnShip;
		
		// Add the crew members to the total so far
		crewAccountedFor += numberOnShip;
		
		// If this is the cheapest crew type so far, keep track of it
		// Use non-parked salaries so that crew are consistent
		if(get<0>(cheapestCrew).empty() || crew.Salary() < get<2>(cheapestCrew))
			cheapestCrew = make_tuple(crew.Id(), numberOnShip, crew.Salary());
	}
	
	// Figure out how many crew members we still need to account for
	int64_t remainingCrewMembers = (includeExtras
			? ship->Crew()
			: ship->RequiredCrew()
		) - crewAccountedFor
		// If this is the flagship, one of the crew members is the player
		- isFlagship;
	
	// Fill out the ranks with the cheapest type of crew member
	manifest[get<0>(cheapestCrew)] = get<1>(cheapestCrew) + remainingCrewMembers;
	
	return manifest;
}



int64_t Crew::ShareProfit(
	const std::vector<std::shared_ptr<Ship>> &ships,
	const Ship * flagship,
	const int64_t grossProfit
)
{
	if(grossProfit <= 0) return 0;
	
	bool checkIfFlagship = true;
	bool isFlagship = false;
	
	int64_t totalCrewShares = 0;
	
	for(const shared_ptr<Ship> &ship : ships)
	{
		if(checkIfFlagship)
			isFlagship = ship.get() == flagship;
		
		totalCrewShares += Crew::SharesForShip(
			ship,
			ship.get() == flagship
		);
		
		if(isFlagship)
			isFlagship = checkIfFlagship = false;
	}
	
	double totalFleetShares = Crew::CAPTAIN_SHARES + totalCrewShares;
	
	return grossProfit * totalCrewShares / totalFleetShares;
}



bool Crew::AvoidsEscorts() const
{
	return avoidsEscorts;
}



bool Crew::AvoidsFlagship() const
{
	return avoidsFlagship;
}



<<<<<<< HEAD
double Crew::Shares() const
{
	return shares;
}



int64_t Crew::MinimumPerShip() const
{
	return minimumPerShip;
}



=======
>>>>>>> a585e5f5
int64_t Crew::ParkedSalary() const
{
	return parkedSalary;
}



<<<<<<< HEAD
int64_t Crew::ParkedShares() const
{
	return parkedShares;
}



int64_t Crew::PopulationPerMember() const
=======
int64_t Crew::Salary() const
>>>>>>> a585e5f5
{
	return salary;
}



int64_t Crew::ShipPopulationPerMember() const
{
	return shipPopulationPerMember;
}



const string &Crew::Id() const
{
	return id;
}



const string &Crew::Name() const
{
	return name;
}



const vector<int64_t> &Crew::PlaceAt() const
{
	return placeAt;
}<|MERGE_RESOLUTION|>--- conflicted
+++ resolved
@@ -32,18 +32,13 @@
 				name = child.Token(1);
 			else if(child.Token(0) == "parked salary")
 				parkedSalary = max((int)child.Value(1), 0);
-<<<<<<< HEAD
 			else if(child.Token(0) == "parked shares")
 				parkedShares = max((int)child.Value(1), 0);
-			else if(child.Token(0) == "population per member")
-				populationPerMember = max((int)child.Value(1), 0);
-=======
 			else if(child.Token(0) == "place at")
 				for(int crewNumber = 1; crewNumber < child.Size(); ++crewNumber)
 					placeAt.push_back(max((int)child.Value(crewNumber), 0));
 			else if(child.Token(0) == "ship population per member")
 				shipPopulationPerMember = max((int)child.Value(1), 0);
->>>>>>> a585e5f5
 			else if(child.Token(0) == "salary")
 				salary = max((int)child.Value(1), 0);
 			else if(child.Token(0) == "shares")
@@ -64,11 +59,6 @@
 
 int64_t Crew::CalculateSalaries(const vector<shared_ptr<Ship>> &ships, const Ship * flagship, const bool includeExtras)
 {
-<<<<<<< HEAD
-	bool checkIfFlagship = true;
-	bool isFlagship = false;
-=======
->>>>>>> a585e5f5
 	int64_t totalSalaries = 0;
 
 	for(const shared_ptr<Ship> &ship : ships)
@@ -128,11 +118,7 @@
 }
 
 
-double Crew::SharesForShip(
-	const std::shared_ptr<Ship> &ship,
-	const bool isFlagship,
-	const bool includeExtras
-)
+double Crew::SharesForShip(const std::shared_ptr<Ship> &ship, const bool isFlagship, const bool includeExtras)
 {
 	int64_t totalShares = 0;
 	
@@ -289,7 +275,13 @@
 
 
 
-<<<<<<< HEAD
+double Crew::ParkedShares() const
+{
+	return parkedShares;
+}
+
+
+
 double Crew::Shares() const
 {
 	return shares;
@@ -297,15 +289,6 @@
 
 
 
-int64_t Crew::MinimumPerShip() const
-{
-	return minimumPerShip;
-}
-
-
-
-=======
->>>>>>> a585e5f5
 int64_t Crew::ParkedSalary() const
 {
 	return parkedSalary;
@@ -313,18 +296,7 @@
 
 
 
-<<<<<<< HEAD
-int64_t Crew::ParkedShares() const
-{
-	return parkedShares;
-}
-
-
-
-int64_t Crew::PopulationPerMember() const
-=======
 int64_t Crew::Salary() const
->>>>>>> a585e5f5
 {
 	return salary;
 }
