/* Crew.cpp
Copyright (c) 2019 by Luke Arndt

Endless Sky is free software: you can redistribute it and/or modify it under the
terms of the GNU General Public License as published by the Free Software
Foundation, either version 3 of the License, or (at your option) any later version.

Endless Sky is distributed in the hope that it will be useful, but WITHOUT ANY
WARRANTY; without even the implied warranty of MERCHANTABILITY or FITNESS FOR A
PARTICULAR PURPOSE.  See the GNU General Public License for more details.
*/

#include "Crew.h"
#include "GameData.h"

using namespace std;

// Load definition of a crew member
void Crew::Load(const DataNode &node)
{
	// Set the id of this crew member so we know that we have loaded it.
	if(node.Size() >= 2)
		id = node.Token(1);
	
	for(const DataNode &child : node)
	{
		if(child.Size() >= 2)
		{
<<<<<<< HEAD
			if(child.Token(0) == "daily salary")
				dailySalary = child.Value(1);
			if(child.Token(0) == "profit share")
				dailySalary = child.Value(1);
			else if(child.Token(0) == "minimum per ship")
				minimumPerShip = child.Value(1);
			else if(child.Token(0) == "population per occurrence")
				populationPerOccurrence = child.Value(1);
			else if(child.Token(0) == "name")
=======
			if(child.Token(0) == "name")
>>>>>>> 7e741569
				name = child.Token(1);
			// The number of credits paid daily (minimum 0)
			else if(child.Token(0) == "salary")
				salary = max((int)child.Value(1), 0);
			// Each valid ship has at least this many of the crew member
			else if(child.Token(0) == "minimum per ship")
				minimumPerShip = max((int)child.Value(1), 0);
			// Every nth crew member on the ship will be this crew member
			else if(child.Token(0) == "population per member")
				populationPerMember = max((int)child.Value(1), 0);
			else
				child.PrintTrace("Skipping unrecognized attribute:");
		}
		// If true, the crew member will not appear on escorts
		else if(child.Token(0) == "avoids escorts")
			avoidsEscorts = true;
		// If true, the crew member will not appear on the flagship
		else if(child.Token(0) == "avoids flagship")
			avoidsFlagship = true;
		// If true, the crew member will receive salary even on a parked ship
		else if(child.Token(0) == "pay salary while parked")
			isPaidSalaryWhileParked = true;
		else
			child.PrintTrace("Skipping incomplete attribute:");
	}
}



int64_t Crew::CalculateSalaries(
<<<<<<< HEAD
	const vector<shared_ptr<Ship>> ships,
	const Ship flagship,
=======
	const vector<shared_ptr<Ship>> &ships,
>>>>>>> 7e741569
	const bool includeExtras
)
{
	int64_t totalSalaries = 0;
	
	for(const shared_ptr<Ship> &ship : ships)
	{
		totalSalaries += Crew::SalariesForShip(
			ship,
<<<<<<< HEAD
			// Determine whether if the current ship is the flagship
			ship == flagship,
=======
>>>>>>> 7e741569
			includeExtras
		);
	}
	
	return totalSalaries;
}



int64_t Crew::CostOfExtraCrew(
	const vector<shared_ptr<Ship>> &ships
)
{
	// Calculate with and without extras and return the difference.
	return Crew::CalculateSalaries(ships, true)
		- Crew::CalculateSalaries(ships, false);
}



int64_t Crew::NumberOnShip(
	const Crew &crew,
	const shared_ptr<Ship> &ship,
	const bool includeExtras
)
{
	int64_t count = 0;
	
	// If this is the flagship, check if this crew avoids the flagship.
	if(!ship->GetParent() && crew.AvoidsFlagship())
		return count;
	// If this is an escort, check if this crew avoids escorts.
	if(ship->GetParent() && crew.AvoidsEscorts())
		return count;
	
	const int64_t countableCrewMembers = includeExtras
		? ship->Crew()
		: ship->RequiredCrew();
	
	// Apply the per-ship minimum.
	 count = min(crew.MinimumPerShip(), countableCrewMembers);
	
	// Prevent division by zero so that the universe doesn't implode.
	if(crew.PopulationPerMember())
	{
		// Figure out how many of this kind of crew we have, by population.
		count = max(
			count,
			countableCrewMembers / crew.PopulationPerMember()
		);
	}
	
	return count;
}


int64_t Crew::ProfitSharesForShip(
	const std::shared_ptr<Ship> ship,
	const bool isFlagship,
	const bool includeExtras
)
{
	int64_t totalShares = 0;
	
	// Add up the salaries for all of the special crew members
	for(const pair<const string, Crew>& crewPair : GameData::Crews())
	{
		// Skip the default crew members.
		if(crewPair.first == "default")
			continue;
		
		const Crew crew = crewPair.second;
		// Figure out how many of this type of crew are on this ship
		int numberOnShip = Crew::NumberOnShip(
			crew,
			ship,
			isFlagship,
			includeExtras
		);
		
		// Add their profit shares to the total
		// Unless the ship is parked and we don't pay them while parked
		if(crew.IsPaidProfitShareWhileParked() || !ship->IsParked())
			totalShares += numberOnShip * crew.DailySalary();
	}
	
	return totalShares;
}



int64_t Crew::SalariesForShip(
	const shared_ptr<Ship> &ship,
	const bool includeExtras
)
{
	// We don't need to pay dead people.
	if(ship->IsDestroyed())
		return 0;
	
	int64_t salariesForShip = 0;
	int64_t specialCrewMembers = 0;
	
	// Add up the salaries for all of the special crew members
	for(const pair<const string, Crew>& crewPair : GameData::Crews())
	{
		// Skip the default crew members.
		if(crewPair.first == "default")
			continue;
		
		const Crew crew = crewPair.second;
		// Figure out how many of this type of crew are on this ship
		int numberOnShip = Crew::NumberOnShip(
			crew,
			ship,
			includeExtras
		);
		
		specialCrewMembers += numberOnShip;
		
		// Add their salary to the pool
		// Unless the ship is parked and we don't pay them while parked
		if(crew.IsPaidSalaryWhileParked() || !ship->IsParked())
			salariesForShip += numberOnShip * crew.Salary();
	}
	
	// Figure out how many regular crew members are left over
	int64_t defaultCrewMembers = (
		includeExtras 
			? ship->Crew()
			: ship->RequiredCrew()
		) - specialCrewMembers
		// Subtract 1 if this is the flagship 
		- !ship->GetParent();

	const Crew *defaultCrew = GameData::Crews().Find("default");
	
	// Check if we pay salaries to parked default crew members
	if(defaultCrew->IsPaidSalaryWhileParked() || !ship->IsParked())
		// Add the default crew member salaries to the result
		salariesForShip += defaultCrewMembers * defaultCrew->Salary();
	
	return salariesForShip;
}



<<<<<<< HEAD
int64_t ShareProfits(
	const std::vector<std::shared_ptr<Ship>> ships,
	const int64_t grossProfit
)
{
	int64_t totalCrewShares = 0;
	
	for(const shared_ptr<Ship> ship : ships)
	{
		totalCrewShares += Crew::ProfitSharesForShip(ship, );
	}
}



const bool &Crew::AvoidsEscorts() const
=======
bool Crew::AvoidsEscorts() const
>>>>>>> 7e741569
{
	return avoidsEscorts;
}



bool Crew::AvoidsFlagship() const
{
	return avoidsFlagship;
}



<<<<<<< HEAD
const bool &Crew::IsPaidProfitShareWhileParked() const
{
	return isPaidProfitShareWhileParked;
}



const bool &Crew::IsPaidSalaryWhileParked() const
=======
bool Crew::IsPaidSalaryWhileParked() const
>>>>>>> 7e741569
{
	return isPaidSalaryWhileParked;
}



int64_t Crew::MinimumPerShip() const
{
	return minimumPerShip;
}



int64_t Crew::PopulationPerMember() const
{
	return populationPerMember;
}



int64_t Crew::Salary() const
{
	return salary;
}



const string &Crew::Id() const
{
	return id;
}



const int64_t &Crew::ProfitShares() const
{
	return profitShares;
}



const string &Crew::Name() const
{
	return name;
}<|MERGE_RESOLUTION|>--- conflicted
+++ resolved
@@ -26,23 +26,14 @@
 	{
 		if(child.Size() >= 2)
 		{
-<<<<<<< HEAD
-			if(child.Token(0) == "daily salary")
-				dailySalary = child.Value(1);
-			if(child.Token(0) == "profit share")
-				dailySalary = child.Value(1);
-			else if(child.Token(0) == "minimum per ship")
-				minimumPerShip = child.Value(1);
-			else if(child.Token(0) == "population per occurrence")
-				populationPerOccurrence = child.Value(1);
-			else if(child.Token(0) == "name")
-=======
 			if(child.Token(0) == "name")
->>>>>>> 7e741569
 				name = child.Token(1);
 			// The number of credits paid daily (minimum 0)
 			else if(child.Token(0) == "salary")
 				salary = max((int)child.Value(1), 0);
+			// The number of shares that the crew member has in fleet profits
+			else if(child.Token(0) == "shares")
+				shares = max((int)child.Value(1), 0);
 			// Each valid ship has at least this many of the crew member
 			else if(child.Token(0) == "minimum per ship")
 				minimumPerShip = max((int)child.Value(1), 0);
@@ -69,12 +60,7 @@
 
 
 int64_t Crew::CalculateSalaries(
-<<<<<<< HEAD
-	const vector<shared_ptr<Ship>> ships,
-	const Ship flagship,
-=======
 	const vector<shared_ptr<Ship>> &ships,
->>>>>>> 7e741569
 	const bool includeExtras
 )
 {
@@ -84,11 +70,6 @@
 	{
 		totalSalaries += Crew::SalariesForShip(
 			ship,
-<<<<<<< HEAD
-			// Determine whether if the current ship is the flagship
-			ship == flagship,
-=======
->>>>>>> 7e741569
 			includeExtras
 		);
 	}
@@ -145,9 +126,8 @@
 }
 
 
-int64_t Crew::ProfitSharesForShip(
-	const std::shared_ptr<Ship> ship,
-	const bool isFlagship,
+int64_t Crew::SharesForShip(
+	const std::shared_ptr<Ship> &ship,
 	const bool includeExtras
 )
 {
@@ -165,14 +145,13 @@
 		int numberOnShip = Crew::NumberOnShip(
 			crew,
 			ship,
-			isFlagship,
 			includeExtras
 		);
 		
 		// Add their profit shares to the total
 		// Unless the ship is parked and we don't pay them while parked
 		if(crew.IsPaidProfitShareWhileParked() || !ship->IsParked())
-			totalShares += numberOnShip * crew.DailySalary();
+			totalShares += numberOnShip * crew.Shares();
 	}
 	
 	return totalShares;
@@ -236,9 +215,8 @@
 
 
 
-<<<<<<< HEAD
 int64_t ShareProfits(
-	const std::vector<std::shared_ptr<Ship>> ships,
+	const std::vector<std::shared_ptr<Ship>> &ships,
 	const int64_t grossProfit
 )
 {
@@ -246,16 +224,13 @@
 	
 	for(const shared_ptr<Ship> ship : ships)
 	{
-		totalCrewShares += Crew::ProfitSharesForShip(ship, );
-	}
-}
-
-
-
-const bool &Crew::AvoidsEscorts() const
-=======
+		totalCrewShares += Crew::SharesForShip(ship);
+	}
+}
+
+
+
 bool Crew::AvoidsEscorts() const
->>>>>>> 7e741569
 {
 	return avoidsEscorts;
 }
@@ -269,18 +244,14 @@
 
 
 
-<<<<<<< HEAD
-const bool &Crew::IsPaidProfitShareWhileParked() const
+bool Crew::IsPaidProfitShareWhileParked() const
 {
 	return isPaidProfitShareWhileParked;
 }
 
 
 
-const bool &Crew::IsPaidSalaryWhileParked() const
-=======
 bool Crew::IsPaidSalaryWhileParked() const
->>>>>>> 7e741569
 {
 	return isPaidSalaryWhileParked;
 }
@@ -308,16 +279,16 @@
 
 
 
+int64_t Crew::Shares() const
+{
+	return shares;
+}
+
+
+
 const string &Crew::Id() const
 {
 	return id;
-}
-
-
-
-const int64_t &Crew::ProfitShares() const
-{
-	return profitShares;
 }
 
 
